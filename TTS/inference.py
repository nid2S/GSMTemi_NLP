import re
import os
import time
import warnings
import torch
import numpy as np
import matplotlib.pylab as plt

import simpleaudio
from scipy.io import wavfile
from matplotlib import font_manager, rc
from speechbrain.pretrained import HIFIGAN

<<<<<<< HEAD
from .model import Tacotron2
from .hparams import hparams as hps
from .dataset import text_to_sequence, griffin_lim
warnings.filterwarnings('ignore')
os.environ['TF_CPP_MIN_LOG_LEVEL'] = '3'
=======
from .models import Tacotron2
from hparams import hparams as hps
from dataset import text_to_sequence, griffin_lim

warnings.filterwarnings("ignore")
os.environ["TF_CPP_MIN_LOG_LEVEL"] = "3"
>>>>>>> be789893
font_path = "C:/Windows/Fonts/malgunbd.ttf"
font = font_manager.FontProperties(fname=font_path).get_name()
rc("font", family=font)


class Synthesizer:
    def __init__(self, tacotron_check, vocoder_dir):
        """
        Sound Synthesizer.
        Using Tacotron2 model and WaveGlow Vocoder from NVIDIA.

        :arg tacotron_check: path of Tacotron2 model checkpoint.
        :arg vocoder_dir: dir including vocoder files.
        """
        self.text = ""
        self.outputMel = None
        self.n_mel_channels = 80
        self.sampling_rate = hps.sample_rate

        self.tacotron = Tacotron2()
        self.tacotron = self.load_model(tacotron_check, self.tacotron)
        self.hifi_gan = HIFIGAN.from_hparams(
            source="speechbrain/tts-hifigan-ljspeech", savedir=vocoder_dir
        )
        if torch.cuda.is_available():
            self.tacotron.cuda()
            self.hifi_gan.cuda()
        self.tacotron.eval()
        self.hifi_gan.eval()

    def synthesize(self, text, use_griffin_lim: bool = False):
        """
        synthesize audio from input text.

        :param text: text for synthesize.
        :param use_griffin_lim: condition of using griffin_lim vocoder. it cause low quality sound(including machine sound, etc).
        :return: audio(ndarray(Time, )), sampling_rate(int), duration(float, sec)
        """
        self.text = text
        print("synthesize start")
        start = time.perf_counter()
        sequence = text_to_sequence(text)
        sequence = torch.IntTensor(sequence)[None, :].to(hps.device).long()
        mel_outputs, mel_outputs_postnet, _, alignments = self.tacotron.inference(
            sequence
        )
        self.outputMel = (mel_outputs, mel_outputs_postnet, alignments)

        if use_griffin_lim:
            audio = griffin_lim(self.to_arr(mel_outputs_postnet[0]))
            audio *= hps.MAX_WAV_VALUE
            audio = audio.astype(np.int16)
        else:
            audio = self.hifi_gan.decode_batch(mel_outputs_postnet).squeeze()
            audio *= hps.MAX_WAV_VALUE
            audio = self.to_arr(audio).astype(np.int16)

        end = time.perf_counter()
        print(f"synthesize text duration : {end-start:.2f}sec.")
        return audio, self.sampling_rate, end - start

    def save_plot(self, pth):
        """
        save plots with image.
        plots consists of mel_output, mel_output_postnet, attention alignment.
        plots from synthesize method.
        have to processed after synthesize.
        :param pth: path for saving melspectrograms.
        """
        assert self.outputMel, "save plot have to be processed after synthesize"
        if not os.path.exists(os.path.dirname(pth)):
            os.mkdir(os.path.dirname(pth))

        self.plot_data([self.to_arr(plot[0]) for plot in self.outputMel], self.text)
        plt.savefig(pth)

    def save_wave(self, pth, outputAudio):
        """
        save audio with wav form.

        case of use_griffin_lim is False,
        save wave with given audio. so have to input 'outputAudio'.
        outputAudio has to be audio data.

        case of use_griffin_lim is True,
        save wave with melspectrogram from synthsize method.
        so have to processed after synthesize and don't have to input 'outputAudio'.

        :param pth: path for saving audio.
        :param outputAudio: audio data for save with wav form.
        """
        assert pth[-4:] == ".wav", "wav path has to end with '.wav'"
        if not os.path.exists(os.path.dirname(pth)):
            os.mkdir(os.path.dirname(pth))

        wavfile.write(pth, self.sampling_rate, outputAudio)

    def play_audio(self, audio):
        wave_obj = simpleaudio.play_buffer(audio, 1, 2, self.sampling_rate)
        wave_obj.wait_done()

    def load_model(self, ckpt_pth, model) -> torch.nn.Module:
        assert os.path.exists(ckpt_pth)
        if torch.cuda.is_available():
            ckpt_dict = torch.load(ckpt_pth) if torch.cuda.device_count() != 1 else torch.load(ckpt_pth, map_location="cuda")
        else:
            ckpt_dict = torch.load(ckpt_pth, map_location=torch.device("cpu"))

        if isinstance(model, Tacotron2):
            model.load_state_dict(ckpt_dict["model"])
        else:
            model.load_state_dict(ckpt_dict["model"].state_dict())

        model = model.to(hps.device, non_blocking=True).eval()
        return model

    def plot_data(self, data, text, figsize=(16, 4)):
        data_order = [
            "melspectrogram",
            "melspectorgram_with_postnet",
            "attention_alignments",
        ]
        fig, axes = plt.subplots(1, len(data), figsize=figsize)
        fig.suptitle(text)
        for i in range(len(data)):
            if data_order[i] == "attention_alignments":
                data[i] = data[i].T
            axes[i].imshow(data[i], aspect="auto", origin="lower")
            axes[i].set_title(data_order[i])
            if data_order[i] == "attention_alignments":
                axes[i].set_xlabel("Decoder TimeStep")
                axes[i].set_ylabel("Encoder TimeStep(Attention)")
            else:
                axes[i].set_xlabel("Time")
                axes[i].set_ylabel("Frequency")

    def to_arr(self, var) -> np.ndarray:
        return var.cpu().detach().numpy().astype(np.float32)


if __name__ == "__main__":
    path = "../res"
    g_text = "주문을 도와드릴 에이아이 챗봇 입니다."
<<<<<<< HEAD
    title = re.sub('\W', ' ', g_text).strip().replace(' ', '_')
    synthesizer = Synthesizer("./models/Tacotron2/ckpt_300000", "./models/TTS/hifigan/")
=======
    title = re.sub("\W", " ", g_text).strip().replace(" ", "_")
    synthesizer = Synthesizer(
        "./models/Tacotron2/ckpt_300000", "../models/TTS/hifigan/"
    )
>>>>>>> be789893
    g_audio, _, _ = synthesizer.synthesize(g_text)
    synthesizer.save_plot(f"{path}/res.png")
    synthesizer.save_wave(f"{path}/{title}.wav", g_audio)
    synthesizer.play_audio(g_audio)<|MERGE_RESOLUTION|>--- conflicted
+++ resolved
@@ -11,20 +11,11 @@
 from matplotlib import font_manager, rc
 from speechbrain.pretrained import HIFIGAN
 
-<<<<<<< HEAD
 from .model import Tacotron2
 from .hparams import hparams as hps
 from .dataset import text_to_sequence, griffin_lim
 warnings.filterwarnings('ignore')
 os.environ['TF_CPP_MIN_LOG_LEVEL'] = '3'
-=======
-from .models import Tacotron2
-from hparams import hparams as hps
-from dataset import text_to_sequence, griffin_lim
-
-warnings.filterwarnings("ignore")
-os.environ["TF_CPP_MIN_LOG_LEVEL"] = "3"
->>>>>>> be789893
 font_path = "C:/Windows/Fonts/malgunbd.ttf"
 font = font_manager.FontProperties(fname=font_path).get_name()
 rc("font", family=font)
@@ -46,9 +37,7 @@
 
         self.tacotron = Tacotron2()
         self.tacotron = self.load_model(tacotron_check, self.tacotron)
-        self.hifi_gan = HIFIGAN.from_hparams(
-            source="speechbrain/tts-hifigan-ljspeech", savedir=vocoder_dir
-        )
+        self.hifi_gan = HIFIGAN.from_hparams(source="speechbrain/tts-hifigan-ljspeech", savedir=vocoder_dir)
         if torch.cuda.is_available():
             self.tacotron.cuda()
             self.hifi_gan.cuda()
@@ -68,9 +57,7 @@
         start = time.perf_counter()
         sequence = text_to_sequence(text)
         sequence = torch.IntTensor(sequence)[None, :].to(hps.device).long()
-        mel_outputs, mel_outputs_postnet, _, alignments = self.tacotron.inference(
-            sequence
-        )
+        mel_outputs, mel_outputs_postnet, _, alignments = self.tacotron.inference(sequence)
         self.outputMel = (mel_outputs, mel_outputs_postnet, alignments)
 
         if use_griffin_lim:
@@ -142,11 +129,7 @@
         return model
 
     def plot_data(self, data, text, figsize=(16, 4)):
-        data_order = [
-            "melspectrogram",
-            "melspectorgram_with_postnet",
-            "attention_alignments",
-        ]
+        data_order = ["melspectrogram", "melspectorgram_with_postnet", "attention_alignments"]
         fig, axes = plt.subplots(1, len(data), figsize=figsize)
         fig.suptitle(text)
         for i in range(len(data)):
@@ -168,15 +151,8 @@
 if __name__ == "__main__":
     path = "../res"
     g_text = "주문을 도와드릴 에이아이 챗봇 입니다."
-<<<<<<< HEAD
     title = re.sub('\W', ' ', g_text).strip().replace(' ', '_')
-    synthesizer = Synthesizer("./models/Tacotron2/ckpt_300000", "./models/TTS/hifigan/")
-=======
-    title = re.sub("\W", " ", g_text).strip().replace(" ", "_")
-    synthesizer = Synthesizer(
-        "./models/Tacotron2/ckpt_300000", "../models/TTS/hifigan/"
-    )
->>>>>>> be789893
+    synthesizer = Synthesizer("./models/Tacotron2/ckpt_300000", "../models/TTS/hifigan/")
     g_audio, _, _ = synthesizer.synthesize(g_text)
     synthesizer.save_plot(f"{path}/res.png")
     synthesizer.save_wave(f"{path}/{title}.wav", g_audio)
