--- conflicted
+++ resolved
@@ -10,16 +10,10 @@
 
 from dataset import prepare_dataloaders, griffin_lim, text_to_sequence
 from model import Tacotron2, Tacotron2Loss
-<<<<<<< HEAD
 from .hparams import hparams as hps
-# os.environ["CUDA_VISIBLE_DEVICES"] = '0, 1'
+
+# os.environ["CUDA_VISIBLE_DEVICES"] = '0'
 os.environ['TF_CPP_MIN_LOG_LEVEL'] = '3'
-=======
-from hparams import hparams as hps
-
-os.environ["CUDA_VISIBLE_DEVICES"] = "0, 1"
-os.environ["TF_CPP_MIN_LOG_LEVEL"] = "3"
->>>>>>> be789893
 
 np.random.seed(hps.seed)
 torch.manual_seed(hps.seed)
@@ -27,15 +21,8 @@
 
 
 def save_checkpoint(ckpt_pth, model, optimizer, iteration):
-    torch.save(
-        {
-            "model": (model.module if hps.distributed else model).state_dict(),
-            "optimizer": optimizer.state_dict(),
-            "iteration": iteration,
-        },
-        ckpt_pth,
-    )
-
+    torch.save({'model': (model.module if hps.distributed else model).state_dict(),
+                'optimizer': optimizer.state_dict(), 'iteration': iteration}, ckpt_pth)
 
 def load_checkpoint(ckpt_pth, model, optimizer, device):
     ckpt_dict = torch.load(ckpt_pth, map_location=device)
@@ -72,17 +59,9 @@
         alignments = to_arr(outputs[3][0]).T
 
         # plot alignment, mel and postnet output
-        self.add_image(
-            "train.align", self.plot_alignment_to_numpy(alignments), iteration
-        )
-        self.add_image(
-            "train.mel", self.plot_spectrogram_to_numpy(mel_outputs), iteration
-        )
-        self.add_image(
-            "train.mel_post",
-            self.plot_spectrogram_to_numpy(mel_outputs_postnet),
-            iteration,
-        )
+        self.add_image('train.align', self.plot_alignment_to_numpy(alignments), iteration)
+        self.add_image('train.mel', self.plot_spectrogram_to_numpy(mel_outputs), iteration)
+        self.add_image('train.mel_post', self.plot_spectrogram_to_numpy(mel_outputs_postnet), iteration)
 
     def sample_infer(self, outputs, iteration):
         mel_outputs = to_arr(outputs[0][0])
@@ -90,17 +69,9 @@
         alignments = to_arr(outputs[2][0]).T
 
         # plot alignment, mel and postnet output
-        self.add_image(
-            "infer.align", self.plot_alignment_to_numpy(alignments), iteration
-        )
-        self.add_image(
-            "infer.mel", self.plot_spectrogram_to_numpy(mel_outputs), iteration
-        )
-        self.add_image(
-            "infer.mel_post",
-            self.plot_spectrogram_to_numpy(mel_outputs_postnet),
-            iteration,
-        )
+        self.add_image('infer.align', self.plot_alignment_to_numpy(alignments), iteration)
+        self.add_image('infer.mel', self.plot_spectrogram_to_numpy(mel_outputs), iteration)
+        self.add_image('infer.mel_post', self.plot_spectrogram_to_numpy(mel_outputs_postnet), iteration)
 
         # save audio
         wav = griffin_lim(mel_outputs)
@@ -147,49 +118,33 @@
     rank = 0
     local_rank = 0
     if hps.distributed:
-        dist.init_process_group(
-            backend="nccl", rank=local_rank, world_size=hps.n_workers
-        )
+        dist.init_process_group(backend='nccl', rank=local_rank, world_size=hps.n_workers)
     if local_rank:
         torch.cuda.set_device(local_rank)
-    device = torch.device("cuda:{:d}".format(local_rank))
+    device = torch.device('cuda:{:d}'.format(local_rank))
 
     # build model
     model = Tacotron2()
     model.to(hps.device, non_blocking=hps.pin_mem)
     if hps.distributed:
-        model = torch.nn.parallel.DistributedDataParallel(
-            model, device_ids=[local_rank]
-        )
-    optimizer = torch.optim.Adam(
-        model.parameters(),
-        lr=hps.lr,
-        betas=hps.betas,
-        eps=hps.eps,
-        weight_decay=hps.weight_decay,
-    )
+        model = torch.nn.parallel.DistributedDataParallel(model, device_ids=[local_rank])
+    optimizer = torch.optim.Adam(model.parameters(), lr=hps.lr, betas=hps.betas, eps=hps.eps, weight_decay=hps.weight_decay)
     criterion = Tacotron2Loss()
 
     # load checkpoint
     iteration = 1
-    if hps.last_ckpt != "":
-        model, optimizer, iteration = load_checkpoint(
-            hps.last_ckpt, model, optimizer, device
-        )
+    if hps.last_ckpt != '':
+        model, optimizer, iteration = load_checkpoint(hps.last_ckpt, model, optimizer, device)
         iteration += 1
 
     # get scheduler
     if hps.sch:
 
         def scheduling(step) -> float:
-            return hps.sch_step**0.5 * min(
-                (step + 1) * hps.sch_step**-1.5, (step + 1) ** -0.5
-            )
+            return hps.sch_step ** 0.5 * min((step + 1) * hps.sch_step ** -1.5, (step + 1) ** -0.5)
 
         if args.ckpt_pth != "":
-            scheduler = torch.optim.lr_scheduler.LambdaLR(
-                optimizer, scheduling, last_epoch=iteration
-            )
+            scheduler = torch.optim.lr_scheduler.LambdaLR(optimizer, scheduling, last_epoch=iteration)
         else:
             scheduler = torch.optim.lr_scheduler.LambdaLR(optimizer, scheduling)
 
@@ -230,9 +185,7 @@
 
             # backward, grad_norm, and update
             loss.backward()
-            grad_norm = torch.nn.utils.clip_grad_norm_(
-                model.parameters(), hps.grad_clip_thresh
-            )
+            grad_norm = torch.nn.utils.clip_grad_norm_(model.parameters(), hps.grad_clip_thresh)
             optimizer.step()
             if hps.sch:
                 # noinspection PyUnboundLocalVariable
@@ -241,31 +194,26 @@
             dur = time.perf_counter() - start
             if rank == 0:
                 # info
-                print(
-                    "Iter: {} Mel Loss: {:.2e} Gate Loss: {:.2e} Grad Norm: {:.2e} {:.1f}s/it".format(
-                        iteration, items[0], items[1], grad_norm, dur
-                    )
-                )
+                print('Iter: {} Mel Loss: {:.2e} Gate Loss: {:.2e} Grad Norm: {:.2e} {:.1f}s/it'.format(
+                    iteration, items[0], items[1], grad_norm, dur))
 
                 # log
                 if args.log_dir != "" and (iteration % hps.iters_per_log == 0):
-                    learning_rate = optimizer.param_groups[0]["lr"]
+                    learning_rate = optimizer.param_groups[0]['lr']
                     # noinspection PyUnboundLocalVariable
                     logger.log_training(items, grad_norm, learning_rate, iteration)
 
                 # sample
                 if args.log_dir != "" and (iteration % hps.iters_per_sample == 0):
                     model.eval()
-                    output = infer(
-                        hps.eg_text, model.module if hps.distributed else model
-                    )
+                    output = infer(hps.eg_text, model.module if hps.distributed else model)
                     model.train()
                     logger.sample_train(y_pred, iteration)
                     logger.sample_infer(output, iteration)
 
                 # save ckpt
                 if args.ckpt_dir != "" and (iteration % hps.iters_per_ckpt == 0):
-                    ckpt_pth = os.path.join(args.ckpt_dir, "ckpt_{}".format(iteration))
+                    ckpt_pth = os.path.join(args.ckpt_dir, 'ckpt_{}'.format(iteration))
                     save_checkpoint(ckpt_pth, model, optimizer, iteration)
 
             iteration += 1
@@ -277,30 +225,10 @@
 
 if __name__ == "__main__":
     parser = argparse.ArgumentParser()
-    parser.add_argument(
-        "-d",
-        "--data_dir",
-        type=str,
-        default=hps.default_data_path,
-        help="directory to load data",
-    )
-    parser.add_argument(
-        "-l",
-        "--log_dir",
-        type=str,
-        default=hps.default_log_path,
-        help="directory to save tensorboard logs",
-    )
-    parser.add_argument(
-        "-cd",
-        "--ckpt_dir",
-        type=str,
-        default=hps.default_ckpt_path,
-        help="directory to save checkpoints",
-    )
-    parser.add_argument(
-        "-cp", "--ckpt_pth", type=str, default="", help="path to load checkpoints"
-    )
+    parser.add_argument('-d', '--data_dir', type=str, default=hps.default_data_path, help='directory to load data')
+    parser.add_argument('-l', '--log_dir', type=str, default=hps.default_log_path, help='directory to save tensorboard logs')
+    parser.add_argument('-cd', '--ckpt_dir', type=str, default=hps.default_ckpt_path, help='directory to save checkpoints')
+    parser.add_argument('-cp', '--ckpt_pth', type=str, default='', help='path to load checkpoints')
 
     train_args = parser.parse_args()
 
